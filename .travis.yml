--- conflicted
+++ resolved
@@ -46,9 +46,6 @@
         artifacts:
           paths: artifacts
           target_paths: /artifacts
-<<<<<<< HEAD
-      env: VARIANT=asan
-=======
       env:
       - VARIANT=asan
       - GIT_CINNABAR_EXPERIMENTS=true
@@ -95,7 +92,6 @@
   exclude:
     - os: linux
     - compiler: gcc
->>>>>>> bd2d01b8
 
 addons:
   artifacts:
@@ -106,52 +102,7 @@
   - make -f CI.mk before_install
 
 before_script:
-<<<<<<< HEAD
-  # TODO: cache as artifacts.
-  - if [ -n "$GIT_VERSION" ]; then
-      GIT=$(pwd)/git.git/bin-wrappers/git;
-      git submodule update --init;
-      git clone -n git-core git.git;
-      git -C git.git checkout v"$GIT_VERSION";
-      make -C git.git --jobs=2 NO_GETTEXT=1 NO_CURL=1 NO_OPENSSL=1;
-    else
-      GIT=git;
-    fi
-  - HELPER_PATH=artifacts/$(git ls-tree -r HEAD | grep '\(\.[ch]\|\sgit-core\)$' | shasum | awk '{print $1}')/$TRAVIS_OS_NAME${VARIANT:+-${VARIANT}}
-  - HELPER=git-cinnabar-helper
-  - mkdir artifacts
-  # Note: we don't want the dependency on brew's libgettext on OSX.
-  - curl -f -O --retry 5 https://s3.amazonaws.com/$ARTIFACTS_BUCKET/$HELPER_PATH/$HELPER;
-    if [ "$?" -eq 22 ]; then
-      git submodule update --init;
-      BUILD_HELPER="make --jobs=2 $HELPER CC=$CC";
-      if [ "$TRAVIS_OS_NAME" = "osx" ]; then
-        BUILD_HELPER="$BUILD_HELPER NO_GETTEXT=1";
-      fi;
-      case "$VARIANT" in
-      asan)
-        $BUILD_HELPER CFLAGS="-O2 -g -fsanitize=address";;
-      "")
-        $BUILD_HELPER;;
-      esac;
-      ln -s git-core/$HELPER;
-      mkdir -p $HELPER_PATH;
-      cp $HELPER $HELPER_PATH/$HELPER;
-    fi
-  - chmod +x git-cinnabar-helper
-  - export PATH=$PATH:$PWD
-  - export PYTHONHOME=$PWD/venv
-  - if [ -n "$UPGRADE_FROM" ]; then
-      git fetch --unshallow;
-      git checkout $UPGRADE_FROM;
-    fi
-  - $GIT -c fetch.prune=true clone hg::$REPO hg.old.git
-  - if [ -n "$UPGRADE_FROM" ]; then
-      git checkout $TRAVIS_COMMIT;
-    fi
-=======
   - make -f CI.mk before_script
->>>>>>> bd2d01b8
 
 script:
   - make -f CI.mk script && make -f CI.mk script NO_BUNDLE2=1 UPGRADE_FROM=