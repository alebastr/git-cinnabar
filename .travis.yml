--- conflicted
+++ resolved
@@ -50,11 +50,7 @@
       env:
       - VARIANT=asan
       - GIT_CINNABAR_EXPERIMENTS=true
-<<<<<<< HEAD
-=======
-    - env: GIT_CINNABAR_HELPER=""
     - env: UPGRADE_FROM=0.3.2
->>>>>>> c9a1330c
     - env: UPGRADE_FROM=0.3.0
     - env: GIT_VERSION=v2.7.4
     - env: GIT_VERSION=v1.8.5
