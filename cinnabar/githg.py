--- conflicted
+++ resolved
@@ -30,12 +30,8 @@
     from urlparse import urlparse
 except ImportError:
     from urllib.parse import urlparse
-<<<<<<< HEAD
 from cinnabar.exceptions import (
-=======
-from .exceptions import (
     Abort,
->>>>>>> 6ee02238
     AmbiguousGraftAbort,
     NothingToGraftException,
 )
