import hashlib
import logging
import os
import sys
from cinnabar.cmd.util import CLI
from cinnabar.githg import (
    Changeset,
    ChangesetPatcher,
    FileFindParents,
    GitCommit,
    GitHgStore,
    HG_EMPTY_FILE,
)
from cinnabar.dag import gitdag
from cinnabar.git import (
    Git,
    NULL_NODE_ID,
)
from cinnabar.util import (
    interval_expired,
    progress_iter,
)
from cinnabar.helper import GitHgHelper
from cinnabar.hg.bundle import get_changes
from collections import defaultdict


class FsckStatus(object):
    def __init__(self):
        self.status = 'ok'

    def __call__(self, status):
        return self.status == status

    def info(self, message):
        sys.stderr.write('\r')
        print(message)

    def fix(self, message):
        self.status = 'fixed'
        self.info(message)

    def report(self, message):
        self.status = 'broken'
        self.info(message)


def get_replace():
    replace = {}
    for line in Git.ls_tree(Git.resolve_ref('refs/cinnabar/metadata')):
        mode, typ, sha1, path = line
        replace[path] = sha1
    return replace


def check_replace():
    self_refs = [r for r, s in get_replace().items() if r == s]
    for r in progress_iter('Removing {} self-referencing grafts', self_refs):
        GitHgHelper.set(b'replace', r, NULL_NODE_ID)


@CLI.subcommand
@CLI.argument('--force', action='store_true',
              help='Force check, even when metadata was already checked. '
                   'Also disables incremental fsck')
@CLI.argument('--full', action='store_true',
              help='Check more thoroughly')
@CLI.argument('commit', nargs='*',
              help='Specific commit or changeset to check')
def fsck(args):
    '''check cinnabar metadata consistency'''

    assert args.commit or args.full

    status = FsckStatus()

    store = GitHgStore()

    if args.full and args.commit:
        logging.error('Cannot pass both --full and a commit')
        return 1

    if args.commit:
        commits = set()
        all_git_commits = {}

        for c in args.commit:
            c = c.encode('ascii')
            cs = store.hg_changeset(c)
            if cs:
                commits.add(c)
                c = cs.node
            commit = GitHgHelper.hg2git(c)
            if commit == NULL_NODE_ID and not cs:
                status.info('Unknown commit or changeset: %s'
                            % c.decode('ascii'))
                return 1
            if not cs:
                cs = store.hg_changeset(commit)
                commits.add(commit)

        all_git_commits = GitHgHelper.rev_list(b'--no-walk=unsorted', *commits)
    else:
        all_refs = dict((ref, sha1)
                        for sha1, ref in Git.for_each_ref('refs/cinnabar'))

        if b'refs/cinnabar/metadata' in all_refs:
            git_heads = b'%s^^@' % all_refs[b'refs/cinnabar/metadata']
        else:
            assert False

        all_git_commits = GitHgHelper.rev_list(
            b'--topo-order', b'--full-history', b'--reverse', git_heads)

    dag = gitdag()

<<<<<<< HEAD
    store_manifest_heads = set(GitHgHelper.heads(b'manifests'))
    GitHgHelper.reset_heads(b'manifests')
=======
    if not args.commit:
        GitHgHelper.reset_heads(b'manifests')
>>>>>>> 9fe65dfa

    full_file_check = FileFindParents.logger.isEnabledFor(logging.DEBUG)

    replace = get_replace()
    for node, tree, parents in progress_iter('Checking {} changesets',
                                             all_git_commits):
        node = replace.get(node, node)
        hg_node = store.hg_changeset(node)
        if not hg_node:
            status.report('Missing note for git commit: ' +
                          node.decode('ascii'))
            continue
        GitHgHelper.seen(b'git2hg', node)

        changeset_data = store.changeset(hg_node)
        changeset = changeset_data.node

        GitHgHelper.seen(b'hg2git', changeset)
        changeset_ref = store.changeset_ref(changeset)
        if not changeset_ref:
            status.report('Missing changeset in hg2git branch: %s'
                          % changeset.decode('ascii'))
            continue
        elif bytes(changeset_ref) != node:
            status.report('Commit mismatch for changeset %s\n'
                          '  hg2git: %s\n  commit: %s'
                          % (changeset.decode('ascii'),
                             changeset_ref.decode('ascii'),
                             node.decode('ascii')))

        hg_changeset = store.changeset(changeset)
        if hg_changeset.node != hg_changeset.sha1:
            status.report('Sha1 mismatch for changeset %s'
                          % changeset.decode('ascii'))

        dag.add(hg_changeset.node,
                (hg_changeset.parent1, hg_changeset.parent2),
                changeset_data.branch or b'default')

        raw_changeset = Changeset.from_git_commit(node)
        patcher = ChangesetPatcher.from_diff(raw_changeset, changeset_data)
        if patcher != store.read_changeset_data(node):
            status.fix('Adjusted changeset metadata for %s'
                       % changeset.decode('ascii'))
            GitHgHelper.set(b'changeset', changeset, NULL_NODE_ID)
            GitHgHelper.set(b'changeset', changeset, node)
            sha1 = GitHgHelper.put_blob(patcher)
            GitHgHelper.set(b'changeset-metadata', changeset, NULL_NODE_ID)
            GitHgHelper.set(b'changeset-metadata', changeset, sha1)

        manifest = changeset_data.manifest
        if GitHgHelper.seen(b'hg2git', manifest) or manifest == NULL_NODE_ID:
            continue
        manifest_ref = store.manifest_ref(manifest)
        if not manifest_ref:
            status.report('Missing manifest in hg2git branch: %s'
                          % manifest.decode('ascii'))

        parents = tuple(
            store.changeset(p).manifest
            for p in hg_changeset.parents
        )
        git_parents = tuple(store.manifest_ref(p) for p in parents
                            if p != NULL_NODE_ID)

        # This doesn't change the value but makes the helper track the manifest
        # dag.
        if not args.commit:
            GitHgHelper.set(b'manifest', manifest, manifest_ref)

        if not GitHgHelper.check_manifest(manifest):
            status.report('Sha1 mismatch for manifest %s'
                          % manifest.decode('ascii'))

        manifest_commit_parents = GitCommit(manifest_ref).parents
        if sorted(manifest_commit_parents) != sorted(git_parents):
            # TODO: better error
            status.report('%s(%s) %s != %s' % (
                manifest.decode('ascii'),
                manifest_ref.decode('ascii'),
                ' '.join(p.decode('ascii') for p in manifest_commit_parents),
                ' '.join(p.decode('ascii') for p in git_parents)))

        # TODO: check that manifest content matches changeset content

        changes = get_changes(manifest_ref, git_parents)
        for path, hg_file, hg_fileparents in changes:
            if hg_file != NULL_NODE_ID and (hg_file == HG_EMPTY_FILE or
                                            GitHgHelper.seen(b'hg2git',
                                                             hg_file)):
                if full_file_check:
                    file = store.file(hg_file, hg_fileparents)
                    valid = file.node == file.sha1
                else:
                    valid = GitHgHelper.check_file(hg_file,
                                                   *hg_fileparents)
                if not valid:
                    status.report(
                        'Sha1 mismatch for file %s in manifest %s'
                        % (hg_file.decode('ascii'),
                           manifest_ref.decode('ascii')))

    if not args.commit and not status('broken'):
        manifest_heads = set(GitHgHelper.heads(b'manifests'))
        if store_manifest_heads != manifest_heads:
            def iter_manifests(a, b):
                for h in a - b:
                    yield h
                for h in b:
                    yield b'^%s' % h

            for m, t, p in GitHgHelper.rev_list(
                    b'--topo-order', b'--full-history', b'--reverse',
                    *iter_manifests(manifest_heads, store_manifest_heads)):
                status.fix('Missing manifest commit in manifest branch: %s'
                           % m.decode('ascii'))

            for m, t, p in GitHgHelper.rev_list(
                    b'--topo-order', b'--full-history', b'--reverse',
                    *iter_manifests(store_manifest_heads, manifest_heads)):
                status.fix('Removing manifest commit %s with no corresponding '
                           'changeset' % (m.decode('ascii')))

            for h in store_manifest_heads - manifest_heads:
                if GitHgHelper.seen(b'hg2git', store.hg_manifest(h)):
                    status.fix('Removing non-head reference to %s in manifests'
                               ' metadata.' % h.decode('ascii'))
    dangling = ()
    if not args.commit and not status('broken'):
        dangling = GitHgHelper.dangling(b'hg2git')
    for obj in dangling:
        status.fix('Removing dangling metadata for ' + obj.decode('ascii'))
        # Theoretically, we should figure out if they are files, manifests
        # or changesets and set the right variable accordingly, but in
        # practice, it makes no difference. Reevaluate when GitHgStore.close
        # is modified, though.
        GitHgHelper.set(b'file', obj, NULL_NODE_ID)
        GitHgHelper.set(b'file-meta', obj, NULL_NODE_ID)

    if not args.commit and not status('broken'):
        dangling = GitHgHelper.dangling(b'git2hg')
    for c in dangling:
        status.fix('Removing dangling note for commit ' + c.decode('ascii'))
        GitHgHelper.set(b'changeset-metadata', c, NULL_NODE_ID)

    check_replace()

    if status('broken'):
        status.info(
            'Your git-cinnabar repository appears to be corrupted. There\n'
            'are known issues in older revisions that have been fixed.\n'
            'Please try running the following command to reset:\n'
            '  git cinnabar reclone\n\n'
            'Please note this command may change the commit sha1s. Your\n'
            'local branches will however stay untouched.\n'
            'Please report any corruption that fsck would detect after a\n'
            'reclone.')

    if not args.commit:
        status.info('Checking head references...')
        computed_heads = defaultdict(set)
        for branch, head in dag.all_heads():
            computed_heads[branch].add(head)

        for branch in sorted(dag.tags()):
            stored_heads = store.heads({branch})
            for head in computed_heads[branch] - stored_heads:
                status.fix('Adding missing head %s in branch %s' %
                           (head.decode('ascii'), os.fsdecode(branch)))
                blob = GitHgHelper.git2hg(head)
                assert blob
                h = hashlib.sha1(b'blob %d\0' % len(blob))
                h.update(blob)
                sha1 = h.hexdigest().encode('ascii')
                GitHgHelper.set(b'changeset-head', head, sha1)
            for head in stored_heads - computed_heads[branch]:
                status.fix('Removing non-head reference to %s in branch %s' %
                           (head.decode('ascii'), os.fsdecode(branch)))
                GitHgHelper.set(b'changeset-head', head, NULL_NODE_ID)

    metadata_commit = Git.resolve_ref('refs/cinnabar/metadata')
    if status('broken'):
        Git.update_ref(b'refs/cinnabar/broken', metadata_commit)
        return 1

    if args.full:
        Git.update_ref(b'refs/cinnabar/checked', metadata_commit)
    interval_expired('fsck', 0)
    store.close()

    if status('fixed'):
        return 2
    return 0<|MERGE_RESOLUTION|>--- conflicted
+++ resolved
@@ -114,13 +114,9 @@
 
     dag = gitdag()
 
-<<<<<<< HEAD
-    store_manifest_heads = set(GitHgHelper.heads(b'manifests'))
-    GitHgHelper.reset_heads(b'manifests')
-=======
     if not args.commit:
+        store_manifest_heads = set(GitHgHelper.heads(b'manifests'))
         GitHgHelper.reset_heads(b'manifests')
->>>>>>> 9fe65dfa
 
     full_file_check = FileFindParents.logger.isEnabledFor(logging.DEBUG)
 
