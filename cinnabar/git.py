from __future__ import division
import atexit
import contextlib
import logging
import os
import posixpath
import subprocess
import time
from types import GeneratorType
from .util import (
<<<<<<< HEAD
    IOLogger,
    LazyCall,
=======
    check_enabled,
>>>>>>> 16fcf5cf
    one,
    Process,
    VersionedDict,
)
from itertools import chain
from distutils.version import LooseVersion

NULL_NODE_ID = '0' * 40
# An empty git tree has a fixed sha1 which is that of "tree 0\0"
EMPTY_TREE = '4b825dc642cb6eb9a060e54bf8d69288fbee4904'
# An empty git blob has a fixed sha1 which is that of "blob 0\0"
EMPTY_BLOB = 'e69de29bb2d1d6434b8b29ae775ad8c2e48c5391'


class InvalidConfig(Exception):
    pass


def normalize_path(path):
    if path[0] == '"' and path[-1] == '"':
        path = path[1:-1].decode('string_escape')
    return path


def sha1path(sha1, depth=2):
    def parts():
        i = -1
        for i in xrange(0, depth):
            yield sha1[i * 2:i * 2 + 2]
        yield sha1[i * 2 + 2:]
    return '/'.join(parts())


def split_ls_tree(line):
    mode, typ, remainder = line.split(' ', 2)
    sha1, path = remainder.split('\t', 1)
    return mode, typ, sha1, path


def get_git_dir():
    # --git-common-dir is not supported before v2.5, and up to version 2.8,
    # it would wrongfully return '.git' when running from a subdirectory of
    # a non worktree. Whether we are running from such a directory can be
    # determined with --show-cdup, which is supported since git v1.1.
    # Try to get all the necessary information from one subprocess.
    # Sadly, rev-parse doesn't have an option to output null-terminated
    # strings, so if the git dir or the git common dir contain '\n', we
    # can't really tell them apart when doing this in one pass. So we try
    # to be smart about it.
    output = subprocess.check_output(
        ['git', 'rev-parse', '--show-cdup', '--no-flags',
         '--git-dir', '--git-common-dir', '--git-dir']).splitlines()
    # The first line can be:
    # - empty when in the toplevel directory
    # - a series of '../'
    # - literally '--show-cdup' on git < v1.1
    # In the latter case, let's just say git is too old.
    cdup = output.pop(0)
    if cdup == '--show-cdup':
        raise Exception('git version is too old.')
    # Now, depending on whether --git-common-dir is supported, we either
    # have 2 or 3 set of lines.
    for cutoff in range(1, 1 + len(output) // 2):
        git_dir = '\n'.join(output[:cutoff])
        git_common_dir = '\n'.join(output[cutoff:-cutoff])
        if git_dir == '\n'.join(output[-cutoff:]):
            break
    # --git-common-dir is what we really want but can be empty or wrong.
    # That fortunately happens only when we are in the main work tree,
    # which means --git-dir is value to use. When in a non-main work tree,
    # --git-common-dir is always an absolute path. When in the main work
    # tree, if --git-common-dir is an absolute path, it's also correct.
    # Moreover, when in the main work tree, --git-dir and --git-common-dir
    # are supposed to point to the same location.
    # So fallback to --git-dir when --git-common-dir is not an absolute
    # path.
    if git_common_dir and os.path.isabs(git_common_dir):
        git_dir = git_common_dir

    return git_dir, cdup


git_dir, cdup = get_git_dir()


git_version = subprocess.check_output(['git', 'version'])
assert git_version.startswith('git version ')
git_version = LooseVersion(git_version[12:].strip())

if git_version < LooseVersion('1.8.5'):
    raise Exception('git-cinnabar does not support git version prior to '
                    '1.8.5.')


<<<<<<< HEAD
class GitProcess(object):
    KWARGS = set(['stdin', 'stdout', 'stderr', 'config', 'env'])
=======
class GitProcess(Process):
    KWARGS = Process.KWARGS | set(['config'])
    _git_replace_path = None
>>>>>>> 16fcf5cf

    def __init__(self, *args, **kwargs):
        config = kwargs.get('config', {})
        env = kwargs.get('env', {})

        command = ['git'] + list(chain(*(['-c', '%s=%s' % (n, v)]
                                         for n, v in config.iteritems())))
        command += list(args)

<<<<<<< HEAD
        self._proc = self._popen(git + list(args), stdin=proc_stdin,
                                 stdout=stdout, stderr=stderr, env=full_env)

        logger = logging.getLogger(args[0])
        if logger.isEnabledFor(logging.INFO):
            self._stdin = IOLogger(logger, self._proc.stdout, self._proc.stdin,
                                   prefix='[%d]' % self._proc.pid)
        else:
            self._stdin = self._proc.stdin

        if logger.isEnabledFor(logging.DEBUG):
            self._stdout = self._stdin
        else:
            self._stdout = self._proc.stdout

        if proc_stdin == subprocess.PIPE:
            if isinstance(stdin, StringType):
                self._stdin.write(stdin)
            elif isinstance(stdin, Iterable):
                for line in stdin:
                    self._stdin.write('%s\n' % line)
            if proc_stdin != stdin:
                self._proc.stdin.close()

    def _env_strings(self, env):
        for k, v in sorted((k, v) for s, k, v in env.iterchanges()
                           if s != env.REMOVED):
            yield '%s=%s' % (k, v)

    def _popen(self, cmd, env, **kwargs):
        assert isinstance(env, VersionedDict)
        proc = subprocess.Popen(cmd, env=env, **kwargs)
        logging.getLogger('git').info('[%d] %s', proc.pid, LazyCall(
            ' '.join, chain(self._env_strings(env), cmd)))
        return proc

    def wait(self):
        for fh in (self._proc.stdin, self._proc.stdout, self._proc.stderr):
            if fh:
                fh.close()
        return self._proc.wait()
=======
        if args[0] in ('config', 'fetch') or not Git._replace:
            # We don't need the replace ref setup for config.
            pass
        elif not check_enabled('replace') and HAS_REPLACE_REF_BASE:
            env['GIT_REPLACE_REF_BASE'] = 'refs/cinnabar/replace/'
        else:
            if not GitProcess._git_replace_path:
                from tempfile import mkdtemp
                # There are commands run before Git._replace is filled, but we
                # expect them all not to require the replace refs.
                path = mkdtemp(prefix='.cinnabar.', dir=git_dir)
                GitProcess._git_replace_path = path
                os.mkdir(os.path.join(path, 'refs'))
                try:
                    head = subprocess.check_output(['git', 'symbolic-ref',
                                                    '--quiet', 'HEAD'])
                    head = 'ref: %s' % head
                except subprocess.CalledProcessError:
                    head = subprocess.check_output(['git', 'rev-parse',
                                                    'HEAD'])
                with open(os.path.join(path, 'HEAD'), 'w') as fh:
                    fh.write(head)

                with open(os.path.join(path, 'packed-refs'), 'w') as fh:
                    subprocess.check_call(
                        ['git', 'for-each-ref',
                         '--format=%(objectname) %(refname)'], stdout=fh)
                    for sha1, target in Git._replace.iteritems():
                        fh.write('%s refs/replace/%s\n' % (target, sha1))

                logging.getLogger('replace').debug('Initializing in %s', path)

            if all('GIT_OBJECT_DIRECTORY' not in e for e in (env, os.environ)):
                env['GIT_OBJECT_DIRECTORY'] = os.path.join(
                    git_dir, 'objects')
            env['GIT_DIR'] = GitProcess._git_replace_path
            if all('GIT_CONFIG' not in e for e in (env, os.environ)):
                env['GIT_CONFIG'] = os.path.join(git_dir, 'config')
>>>>>>> 16fcf5cf

        kwargs['env'] = env
        kwargs.setdefault('logger', args[0])
        super(GitProcess, self).__init__(*command, **kwargs)


class Git(object):
    _update_ref = None
    _fast_import = None
    _diff_tree = {}
    _notes_depth = {}
    _refs = VersionedDict()
    _initial_refs = _refs._previous
    _config = None
    _replace = {}

    @classmethod
    def register_fast_import(self, fast_import):
        self._fast_import = fast_import
        self._refs = VersionedDict(self._refs)

    @classmethod
    def _close_update_ref(self):
        if self._update_ref:
            retcode = self._update_ref.wait()
            self._update_ref = None
            if retcode:
                raise Exception('git-update-ref failed')

    @classmethod
    def close(self, rollback=False):
        self._close_update_ref()
        for diff_tree in self._diff_tree.itervalues():
            diff_tree.wait()
        self._diff_tree = {}
        if self._fast_import:
            self._fast_import.close(rollback)
            self._fast_import = None

            self._refs = self._refs.flattened()

    @classmethod
    def iter(self, *args, **kwargs):
        start = time.time()

        proc = GitProcess(*args, **kwargs)
        try:
            for line in proc.stdout or ():
                line = line.rstrip('\n')
                yield line

        finally:
            proc.wait()
            logging.getLogger(args[0]).info('[%d] wall time: %.3fs',
                                            proc.pid, time.time() - start)

    @classmethod
    def run(self, *args):
        return tuple(self.iter(*args, stdout=None))

    @classmethod
    def for_each_ref(self, *patterns):
        if not patterns:
            return
        # Ideally, this would not actually call for-each-ref if all refs
        # matching the given patterns are already known.
        for line in self.iter('for-each-ref', '--format',
                              '%(objectname) %(refname)', *patterns):
            sha1, ref = line.split(' ', 1)
            self._initial_refs[ref] = sha1
            # The ref might have been removed in self._refs
            if ref in self._refs:
                yield self._refs[ref], ref

    @classmethod
    def resolve_ref(self, ref):
        if ref not in self._refs:
            self._initial_refs[ref] = one(
                Git.iter('rev-parse', '--revs-only', ref))
        return self._refs[ref]

    @classmethod
    def cat_file(self, typ, sha1):
        from githg import GitHgHelper
        return GitHgHelper.cat_file(typ, sha1)

    @classmethod
    def ls_tree(self, treeish, path='', recursive=False):
        from githg import GitHgHelper
        if (not isinstance(treeish, Mark) and
                treeish.startswith('refs/')):
            treeish = self.resolve_ref(treeish)
        if isinstance(treeish, Mark) and self._fast_import:
            treeish = self._fast_import.get_mark(treeish)

        if path.endswith('/') or recursive or path == '':
            path = path.rstrip('/')
            for line in GitHgHelper.ls_tree('%s:%s' % (treeish, path),
                                            recursive):
                mode, typ, sha1, p = line
                if path:
                    yield mode, typ, sha1, posixpath.join(path, p)
                else:
                    yield mode, typ, sha1, p
        else:
            # self._fast_import might not be initialized, so use the ls command
            # through the helper instead.
            with GitHgHelper.query('ls', treeish, path) as stdout:
                line = stdout.readline()
                if not line.startswith('missing '):
                    yield split_ls_tree(line[:-1])

    @classmethod
    def diff_tree(self, treeish1, treeish2, path='', detect_copy=False):
        key = (path, detect_copy)
        if key not in self._diff_tree:
            args = ['-r', '--stdin', '--', cdup + (path or '.')]
            if detect_copy:
                args[:0] = ['-C100%']
            self._diff_tree[key] = GitProcess('diff-tree', *args,
                                              stdin=subprocess.PIPE)
        diff_tree = self._diff_tree[key]
        diff_tree.stdin.write('%s %s\n\n' % (treeish2, treeish1))
        line = diff_tree.stdout.readline(
        ).rstrip('\n')  # First line is a header

        while line:
            line = diff_tree.stdout.readline().rstrip('\n')
            if not line:
                break
            (mode_before, mode_after, sha1_before, sha1_after,
             remainder) = line.split(' ', 4)
            status, path = remainder.split('\t', 1)
            if detect_copy and status[0] in 'RC':
                path2, path = path.split('\t')
                status = status[0] + path2
            yield (mode_before[1:], mode_after, sha1_before, sha1_after,
                   status, path)

    @classmethod
    def read_note(self, notes_ref, sha1):
        sha1 = self._replace.get(sha1, sha1)
        if not notes_ref.startswith('refs/'):
            notes_ref = 'refs/notes/' + notes_ref
        notes_ref = self.resolve_ref(notes_ref)
        if not notes_ref:
            return None
        if notes_ref in self._notes_depth:
            depths = (self._notes_depth[notes_ref],)
        else:
            depths = xrange(0, 20)
        for depth in depths:
            blob = self.cat_file('blob', '%s:%s' % (notes_ref,
                                                    sha1path(sha1, depth)))
            if blob:
                self._notes_depth[notes_ref] = depth
                return blob
        return None

    @classmethod
    def update_ref(self, ref, newvalue, oldvalue=None, store=True):
        if not isinstance(newvalue, Mark) and newvalue.startswith('refs/'):
            newvalue = self.resolve_ref(newvalue)
        refs = self._refs if store else self._initial_refs
        if newvalue and newvalue != NULL_NODE_ID:
            refs[ref] = newvalue
        elif ref in refs:
            del refs[ref]
        if not store:
            return
        if self._fast_import:
            self._fast_import.write(
                'reset %s\n'
                'from %s\n'
                '\n'
                % (ref, newvalue)
            )
            self._fast_import.flush()
            return
        if not self._update_ref:
            self._update_ref = GitProcess('update-ref', '--stdin',
                                          stdin=subprocess.PIPE)

        if oldvalue is None:
            update = 'update %s %s\n' % (ref, newvalue)
        else:
            update = 'update %s %s %s\n' % (ref, newvalue, oldvalue)
        self._update_ref.stdin.write(update)

    @classmethod
    def delete_ref(self, ref, oldvalue=None):
        self.update_ref(ref, '0' * 40, oldvalue)

    @classmethod
    def config(self, name, remote=None, values={}):
        if self._config is None:
            proc = GitProcess('config', '-l', '-z')
            data = proc.stdout.read()
            proc.wait()
            self._config = {
                k: v
                for k, v in (l.split('\n', 1)
                             for l in data.split('\0') if l)
            }
        var = name
        value = None
        if name.startswith('cinnabar.'):
            var = 'GIT_%s' % name.replace('.', '_').upper()
            value = os.environ.get(var)
            if value is None and remote:
                var = 'remote.%s.%s' % (remote, name.replace('.', '-'))
                value = self._config.get(var)
        elif name == 'fetch.prune' and remote:
            var = 'remote.%s.prune' % remote
            value = self._config.get(var)
        if value is None:
            var = name
            value = self._config.get(name)
        logging.getLogger('config').info('%s = %r', var, value)
        if values:
            if value in values:
                if isinstance(values, dict):
                    value = values[value]
            else:
                values = ', '.join(repr(v) for v in sorted(values)
                                   if v is not None)
                if value is None:
                    raise InvalidConfig(
                        '%s must be set to one of %s' % (var, values))
                else:
                    raise InvalidConfig(
                        'Invalid value for %s: %s. Valid values: %s' % (
                            var, repr(value), values))
        return value


atexit.register(Git.close, rollback=True)


class Mark(int):
    def __str__(self):
        return ':%d' % self


class EmptyMark(Mark):
    pass


class FastImport(object):
    def __init__(self):
        self._last_mark = 0
        self._done = None

    @property
    def _proc(self):
        try:
            return self._real_proc
        except AttributeError:
            from .helper import GitHgHelper
            # Ensure the helper is there.
            if GitHgHelper._helper is GitHgHelper:
                GitHgHelper._helper = False
            with GitHgHelper.query('feature', 'force'):
                pass
            self._real_proc = GitHgHelper._helper
            self.write(
                "feature force\n"
                "feature ls\n"
                "feature notes\n"
            )
            if self._done:
                self.write('feature done\n')

            return self._real_proc

    def send_done(self):
        assert not hasattr(self, '_real_proc')
        self._done = True

    def read(self, length=0):
        self.flush()
        return self._proc.stdout.read(length)

    def readline(self):
        self.flush()
        return self._proc.stdout.readline()

    def write(self, data):
        return self._proc.stdin.write(data)

    def flush(self):
        self._proc.stdin.flush()

    def close(self, rollback=False):
        if not hasattr(self, '_real_proc'):
            return
        if not rollback or self._done is not False:
            self.write('done\n')
            self._done = None
        self.flush()
        from githg import GitHgHelper
        if self._proc is GitHgHelper._helper:
            retcode = self._proc._proc.poll()
        else:
            retcode = self._proc.wait()
        if Git._fast_import == self:
            Git._fast_import = None
        if retcode and not rollback:
            raise Exception('git-fast-import failed')

    def ls(self, dataref, path=''):
        assert not path.endswith('/')
        assert dataref and not isinstance(dataref, EmptyMark)
        self.write('ls %s %s\n' % (dataref, path))
        line = self.readline()
        if line.startswith('missing '):
            return None, None, None, None
        return split_ls_tree(line[:-1])

    def cat_blob(self, dataref):
        assert dataref and not isinstance(dataref, EmptyMark)
        self.write('cat-blob %s\n' % dataref)
        sha1, blob, size = self.readline().split()
        assert blob == 'blob'
        size = int(size)
        content = self.read(size)
        lf = self.read(1)
        assert lf == '\n'
        return content

    def new_mark(self):
        self._last_mark += 1
        return EmptyMark(self._last_mark)

    def get_mark(self, mark):
        self.write('get-mark :%d\n' % mark)
        sha1 = self.read(40)
        lf = self.read(1)
        assert lf == '\n'
        return sha1

    def cmd_mark(self, mark):
        if mark:
            self.write('mark :%d\n' % mark)

    def cmd_data(self, data):
        self.write('data %d\n' % len(data))
        self.write(data)
        self.write('\n')

    def put_blob(self, data='', mark=0):
        self.write('blob\n')
        self.cmd_mark(mark)
        self.cmd_data(data)
        self._done = False

    @staticmethod
    def _format_committer(author):
        author, epoch, utcoffset = author
        return '%s %d %s%02d%02d' % (
            author,
            epoch,
            '+' if utcoffset >= 0 else '-',
            abs(utcoffset) // 60,
            abs(utcoffset) % 60,
        )

    @contextlib.contextmanager
    def commit(self, ref, committer=('<cinnabar@git>', 0, 0), author=None,
               message='', from_commit=None, parents=(), mark=0):
        if isinstance(parents, GeneratorType):
            parents = tuple(parents)
        _from = None
        from_tree = None
        if parents and parents[0] == from_commit:
            resolved_ref = Git._refs.get(ref)
            if (not isinstance(resolved_ref, Mark) or
                    parents[0] != resolved_ref):
                _from = parents[0]
            merges = parents[1:]
        else:
            _from = NULL_NODE_ID
            merges = parents
            if from_commit:
                mode, typ, from_tree, path = self.ls(from_commit)

        helper = FastImportCommitHelper(self)
        self.write('commit %s\n' % ref)
        if mark == 0:
            mark = self.new_mark()
        self.cmd_mark(mark)
        # TODO: properly handle errors, like from the committer being badly
        # formatted.
        if author:
            self.write('author %s\n' % self._format_committer(author))
        self.write('committer %s\n' % self._format_committer(committer))
        self.cmd_data(message)

        if _from:
            self.write('from %s\n' % _from)
        for merge in merges:
            self.write('merge %s\n' % merge)
        if from_tree:
            self.write('M 040000 %s \n' % from_tree)

        yield helper

        self.write('\n')
        self._done = False
        if mark:
            Git._refs[ref] = Mark(mark)
            assert Git._refs.values().count(mark) == 1
        else:
            del Git._refs[ref]


class FastImportCommitHelper(object):
    def __init__(self, fast_import):
        self._fast_import = fast_import

    def write(self, data):
        self._fast_import.write(data)

    def cmd_data(self, data):
        self._fast_import.cmd_data(data)

    def filedelete(self, path):
        self.write('D %s\n' % path)

    MODE = {
        'regular': '644',
        'exec': '755',
        'tree': '040000',
        'symlink': '120000',
        'commit': '160000',
    }

    def filemodify(self, path, sha1, typ='regular'):
        assert sha1 and not isinstance(sha1, EmptyMark)
        # We may receive the sha1 for an empty blob, even though there is no
        # empty blob stored in the repository. So for empty blobs, use an
        # inline filemodify.
        dataref = 'inline' if sha1 == EMPTY_BLOB else sha1
        self.write('M %s %s %s\n' % (
            self.MODE[typ],
            dataref,
            path,
        ))
        if sha1 == EMPTY_BLOB:
            self.cmd_data('')

    def notemodify(self, commitish, note):
        self.write('N inline %s\n' % commitish)
        self.cmd_data(note)

    def ls(self, path=''):
        self.write('ls "%s"\n' % path)
        line = self._fast_import.readline()
        if line.startswith('missing '):
            return None, None, None, None
        return split_ls_tree(line[:-1])<|MERGE_RESOLUTION|>--- conflicted
+++ resolved
@@ -8,12 +8,6 @@
 import time
 from types import GeneratorType
 from .util import (
-<<<<<<< HEAD
-    IOLogger,
-    LazyCall,
-=======
-    check_enabled,
->>>>>>> 16fcf5cf
     one,
     Process,
     VersionedDict,
@@ -108,107 +102,16 @@
                     '1.8.5.')
 
 
-<<<<<<< HEAD
-class GitProcess(object):
-    KWARGS = set(['stdin', 'stdout', 'stderr', 'config', 'env'])
-=======
 class GitProcess(Process):
     KWARGS = Process.KWARGS | set(['config'])
-    _git_replace_path = None
->>>>>>> 16fcf5cf
 
     def __init__(self, *args, **kwargs):
         config = kwargs.get('config', {})
-        env = kwargs.get('env', {})
 
         command = ['git'] + list(chain(*(['-c', '%s=%s' % (n, v)]
                                          for n, v in config.iteritems())))
         command += list(args)
 
-<<<<<<< HEAD
-        self._proc = self._popen(git + list(args), stdin=proc_stdin,
-                                 stdout=stdout, stderr=stderr, env=full_env)
-
-        logger = logging.getLogger(args[0])
-        if logger.isEnabledFor(logging.INFO):
-            self._stdin = IOLogger(logger, self._proc.stdout, self._proc.stdin,
-                                   prefix='[%d]' % self._proc.pid)
-        else:
-            self._stdin = self._proc.stdin
-
-        if logger.isEnabledFor(logging.DEBUG):
-            self._stdout = self._stdin
-        else:
-            self._stdout = self._proc.stdout
-
-        if proc_stdin == subprocess.PIPE:
-            if isinstance(stdin, StringType):
-                self._stdin.write(stdin)
-            elif isinstance(stdin, Iterable):
-                for line in stdin:
-                    self._stdin.write('%s\n' % line)
-            if proc_stdin != stdin:
-                self._proc.stdin.close()
-
-    def _env_strings(self, env):
-        for k, v in sorted((k, v) for s, k, v in env.iterchanges()
-                           if s != env.REMOVED):
-            yield '%s=%s' % (k, v)
-
-    def _popen(self, cmd, env, **kwargs):
-        assert isinstance(env, VersionedDict)
-        proc = subprocess.Popen(cmd, env=env, **kwargs)
-        logging.getLogger('git').info('[%d] %s', proc.pid, LazyCall(
-            ' '.join, chain(self._env_strings(env), cmd)))
-        return proc
-
-    def wait(self):
-        for fh in (self._proc.stdin, self._proc.stdout, self._proc.stderr):
-            if fh:
-                fh.close()
-        return self._proc.wait()
-=======
-        if args[0] in ('config', 'fetch') or not Git._replace:
-            # We don't need the replace ref setup for config.
-            pass
-        elif not check_enabled('replace') and HAS_REPLACE_REF_BASE:
-            env['GIT_REPLACE_REF_BASE'] = 'refs/cinnabar/replace/'
-        else:
-            if not GitProcess._git_replace_path:
-                from tempfile import mkdtemp
-                # There are commands run before Git._replace is filled, but we
-                # expect them all not to require the replace refs.
-                path = mkdtemp(prefix='.cinnabar.', dir=git_dir)
-                GitProcess._git_replace_path = path
-                os.mkdir(os.path.join(path, 'refs'))
-                try:
-                    head = subprocess.check_output(['git', 'symbolic-ref',
-                                                    '--quiet', 'HEAD'])
-                    head = 'ref: %s' % head
-                except subprocess.CalledProcessError:
-                    head = subprocess.check_output(['git', 'rev-parse',
-                                                    'HEAD'])
-                with open(os.path.join(path, 'HEAD'), 'w') as fh:
-                    fh.write(head)
-
-                with open(os.path.join(path, 'packed-refs'), 'w') as fh:
-                    subprocess.check_call(
-                        ['git', 'for-each-ref',
-                         '--format=%(objectname) %(refname)'], stdout=fh)
-                    for sha1, target in Git._replace.iteritems():
-                        fh.write('%s refs/replace/%s\n' % (target, sha1))
-
-                logging.getLogger('replace').debug('Initializing in %s', path)
-
-            if all('GIT_OBJECT_DIRECTORY' not in e for e in (env, os.environ)):
-                env['GIT_OBJECT_DIRECTORY'] = os.path.join(
-                    git_dir, 'objects')
-            env['GIT_DIR'] = GitProcess._git_replace_path
-            if all('GIT_CONFIG' not in e for e in (env, os.environ)):
-                env['GIT_CONFIG'] = os.path.join(git_dir, 'config')
->>>>>>> 16fcf5cf
-
-        kwargs['env'] = env
         kwargs.setdefault('logger', args[0])
         super(GitProcess, self).__init__(*command, **kwargs)
 
