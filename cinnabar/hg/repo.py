import os
import re
import sys
from urllib.parse import quote_from_bytes, unquote_to_bytes
from cinnabar.helper import (
    GitHgHelper,
    HgRepoHelper,
    BundleHelper,
)
from binascii import (
    hexlify,
    unhexlify,
)
from itertools import chain
from io import BytesIO
from urllib.parse import (
    ParseResult,
    urlparse,
    urlunparse,
)
import logging
import struct
import random
from cinnabar.dag import gitdag
from cinnabar.git import (
    Git,
    InvalidConfig,
    NULL_NODE_ID,
)
from cinnabar.util import (
    check_enabled,
)
from cinnabar.hg.bundle import (
    create_bundle,
    encodecaps,
    decodecaps,
)


class unbundle20(object):
    def __init__(self, fh):
        self.fh = fh
        params_len = readexactly(fh, 4)
        assert params_len == b'\0\0\0\0'

    def iterparts(self):
        while True:
            d = readexactly(self.fh, 4)
            length = struct.unpack('>i', d)[0]
            if length == 0:
                break
            assert length > 0
            header = readexactly(self.fh, length)
            part = Part(header, self.fh)
            yield part
            part.consume()


class Part(object):
    def __init__(self, rawheader, fh):
        rawheader = memoryview(rawheader)
        part_type_len = struct.unpack('>B', rawheader[:1])[0]
        self.type = rawheader[1:part_type_len + 1].tobytes().lower()
        rawheader = rawheader[part_type_len + 5:]
        params_count1, params_count2 = struct.unpack('>BB', rawheader[:2])
        rawheader = rawheader[2:]
        count = params_count1 + params_count2
        param_sizes = struct.unpack(
            '>' + ('BB' * count), rawheader[:2 * count])
        rawheader = rawheader[2 * count:]
        data = []
        for size in param_sizes:
            data.append(rawheader[:size])
            rawheader = rawheader[size:]
        assert len(rawheader) == 0
        self.params = {
            k.tobytes(): v.tobytes()
            for k, v in zip(data[::2], data[1::2])
        }
        self.fh = fh
        self.chunk_offset = 0
        self.chunk_size = 0
        self.consumed = False

    def read(self, size=None):
        ret = b''
        while (size is None or size > 0) and not self.consumed:
            if self.chunk_size == self.chunk_offset:
                d = readexactly(self.fh, 4)
                self.chunk_size = struct.unpack('>i', d)[0]
                if self.chunk_size == 0:
                    self.consumed = True
                    break
                # TODO: handle -1, which is a special value
                assert self.chunk_size > 0
                self.chunk_offset = 0

            wanted = self.chunk_size - self.chunk_offset
            if size is not None:
                wanted = min(size, wanted)
            data = readexactly(self.fh, wanted)
            if size is not None:
                size -= len(data)
            self.chunk_offset += len(data)
            ret += data
        return ret

    def consume(self):
        while not self.consumed:
            self.read(32768)


# The following function was copied from the # mercurial source code.
# Copyright 2006 Matt Mackall <mpm@selenic.com> and others
def readexactly(stream, n):
    '''read n bytes from stream.read and abort if less was available'''
    s = stream.read(n)
    if len(s) < n:
        raise Exception("stream ended unexpectedly (got %d bytes, expected %d)"
                        % (len(s), n))
    return s


def _sample(l, size):
    if len(l) <= size:
        return l
    return random.sample(l, size)


# TODO: this algorithm is not very smart and might as well be completely wrong
def findcommon(repo, store, hgheads):
    logger = logging.getLogger('findcommon')
    logger.debug(hgheads)
    if not hgheads:
        logger.info('no requests')
        return set()

    sample_size = 100

    sample = _sample(hgheads, sample_size)
    requests = 1
    known = repo.known(unhexlify(h) for h in sample)
    known = set(h for h, k in zip(sample, known) if k)

    logger.debug('initial sample size: %d', len(sample))

    if len(known) == len(hgheads):
        logger.debug('all heads known')
        logger.info('1 request')
        return hgheads

    git_heads = set(store.changeset_ref(h) for h in hgheads)
    git_known = set(store.changeset_ref(h) for h in known)

    if logger.isEnabledFor(logging.DEBUG):
        logger.debug('known (sub)set: (%d) %s', len(known), sorted(git_known))

    args = [b'--topo-order', b'--full-history', b'--parents']

    def revs():
        for h in git_known:
            yield b'^%s' % h
        for h in git_heads:
            if h not in git_known:
                yield h

    args.extend(revs())
    revs = ((c, parents) for c, t, parents in GitHgHelper.rev_list(*args))
    dag = gitdag(chain(revs, ((k, ()) for k in git_known)))
    dag.tag_nodes_and_parents(git_known, 'known')

    def log_dag(tag):
        if not logger.isEnabledFor(logging.DEBUG):
            return
        logger.debug('%s dag size: %d', tag,
                     sum(1 for n in dag.iternodes(tag)))
        heads = sorted(dag.heads(tag))
        logger.debug('%s dag heads: (%d) %s', tag, len(heads), heads)
        roots = sorted(dag.roots(tag))
        logger.debug('%s dag roots: (%d) %s', tag, len(roots), roots)

    log_dag('unknown')
    log_dag('known')

    while True:
        unknown = set(chain(dag.heads(), dag.roots()))
        if not unknown:
            break

        sample = set(_sample(unknown, sample_size))
        if len(sample) < sample_size:
            sample |= set(_sample(set(dag.iternodes()),
                                  sample_size - len(sample)))

        sample = list(sample)
        hg_sample = [store.hg_changeset(h) for h in sample]
        requests += 1
        known = repo.known(unhexlify(h) for h in hg_sample)
        unknown = set(h for h, k in zip(sample, known) if not k)
        known = set(h for h, k in zip(sample, known) if k)
        logger.debug('next sample size: %d', len(sample))
        if logger.isEnabledFor(logging.DEBUG):
            logger.debug('known (sub)set: (%d) %s', len(known), sorted(known))
            logger.debug('unknown (sub)set: (%d) %s', len(unknown),
                         sorted(unknown))

        dag.tag_nodes_and_parents(known, 'known')
        dag.tag_nodes_and_children(unknown, 'unknown')
        log_dag('unknown')
        log_dag('known')

    logger.info('%d requests', requests)
    return [store.hg_changeset(h) for h in dag.heads('known')]


class HelperRepo(object):
    __slots__ = ("_url", "_branchmap", "_heads", "_bookmarks", "_ui", "remote",
                 "_helper")

    def __init__(self, helper, url):
        self._helper = helper
        self._url = url
        self._branchmap = None
        self._heads = None
        self._bookmarks = None
        self._ui = None
        self.remote = None

    def init_state(self):
        state = self._helper.state()
        self._branchmap = {
            unquote_to_bytes(branch): [unhexlify(h)
                                       for h in heads.split(b' ')]
            for line in state['branchmap'].splitlines()
            for branch, heads in (line.split(b' ', 1),)
        }
        self._heads = [unhexlify(h)
                       for h in state['heads'][:-1].split(b' ')]
        self._bookmarks = self._decode_keys(state['bookmarks'])

    def url(self):
        return self._url

    def _decode_keys(self, data):
        return dict(
            line.split(b'\t', 1)
            for line in data.splitlines()
        )

    def _call(self, command, *args):
        if command == b'clonebundles':
            return self._helper.clonebundles()
        if command == b'cinnabarclone':
            return self._helper.cinnabarclone()
        raise NotImplementedError()

    def capable(self, capability):
        if capability == b'bundle2':
            return quote_from_bytes(
                self._helper.capable(b'bundle2') or b'').encode('ascii')
        if capability in (b'clonebundles', b'cinnabarclone', b'unbundle'):
            return self._helper.capable(capability) is not None
        return capability == b'getbundle'

    def batch(self):
        raise NotImplementedError()

    def heads(self):
        if self._heads is None:
            self.init_state()
        return self._heads

    def branchmap(self):
        if self._branchmap is None:
            self.init_state()
        return self._branchmap

    def listkeys(self, namespace):
        if namespace == b'bookmarks':
            if self._bookmarks is None:
                self.init_state()
            return self._bookmarks
        return self._decode_keys(self._helper.listkeys(namespace))

    def known(self, nodes):
        result = self._helper.known(hexlify(n) for n in nodes)
        return [b == b'1'[0] for b in result]

    def get_store_bundle(self, name, heads, common, *args, **kwargs):
        heads = [hexlify(h) for h in heads]
        common = [hexlify(c) for c in common]
        bundlecaps = b','.join(kwargs.get('bundlecaps', ()))
        return self._helper.get_store_bundle(heads, common, bundlecaps)

    def pushkey(self, namespace, key, old, new):
        return self._helper.pushkey(namespace, key, old, new)

    def unbundle(self, cg, heads, *args, **kwargs):
        data = self._helper.unbundle(cg, (hexlify(h) if h != b'force' else h
                                          for h in heads))
<<<<<<< HEAD
        if isinstance(data, str) and data.startswith(b'HG20'):
            data = unbundle20(BytesIO(data[4:]))
=======
        if isinstance(data, bytes) and data.startswith(b'HG20'):
            data = unbundle20(self.ui, BytesIO(data[4:]))
>>>>>>> c888210c
        return data


def get_clonebundle_url(repo):
    with HgRepoHelper.query(
            b'get_clonebundle_url', HgRepoHelper.connected) as stdout:
        url = stdout.readline().strip()
        if url:
            return url


def get_store_clonebundle(repo):
    url = Git.config('cinnabar.clonebundle', remote=repo.remote)
    if not url:
        url = get_clonebundle_url(repo)

    if not url:
        return None

    sys.stderr.write('Getting clone bundle from %s\n' % os.fsdecode(url))
    return get_store_bundle(url)


def get_store_bundle(url):
    BundleHelper.connect(url)
    result = HelperRepo(BundleHelper, url).get_store_bundle(b'bundle', [], [])
    BundleHelper.close()
    return result


SHA1_RE = re.compile(b'[0-9a-fA-F]{1,40}$')


def do_cinnabarclone(repo, manifest, store, limit_schemes=True):
    GRAFT = {
        None: None,
        b'false': False,
        b'true': True,
    }
    try:
        enable_graft = Git.config(
            'cinnabar.graft', remote=repo.remote, values=GRAFT)
    except InvalidConfig:
        enable_graft = None

    url = None
    candidates = []
    for line in manifest.splitlines():
        line = line.strip()
        if not line:
            continue
        spec, _, params = line.partition(b' ')
        params = {
            k: v
            for k, _, v in (p.partition(b'=') for p in params.split())
        }
        graft = params.pop(b'graft', None)
        if params:
            # Future proofing: ignore lines with unknown params, even if we
            # support some that are present.
            continue
        # When grafting, ignore lines without a graft revision.
        if store._graft and not graft:
            continue
        # When explicitly disabling graft, ignore lines with a graft revision.
        if enable_graft is False and graft:
            continue

        graft = graft.split(b',') if graft else []
        graft_u = []
        for g in graft:
            if SHA1_RE.match(g):
                graft_u.append(g.decode('ascii'))
        if len(graft) != len(graft_u):
            continue
        if graft:
            revs = list(Git.iter('rev-parse', '--revs-only', *graft_u))
            if len(revs) != len(graft):
                continue
            # We apparently have all the grafted revisions locally, ensure
            # they're actually reachable.
            if not any(Git.iter(
                    'rev-list', '--branches', '--tags', '--remotes',
                    '--max-count=1', '--ancestry-path', '--stdin',
                    stdin=(b'^%s^@' % c for c in graft),
                    stderr=open(os.devnull, 'wb'))):
                continue

        candidates.append((spec, len(graft) != 0))

    if enable_graft is not False:
        graft_filters = [True, False]
    else:
        graft_filters = [False]
    for graft_filter in graft_filters:
        for spec, graft in candidates:
            if graft == graft_filter:
                url, _, branch = spec.partition(b'#')
                url, branch = (url.split(b'#', 1) + [None])[:2]
                if url:
                    break
        if url:
            break

    if not url:
        logging.warn('Server advertizes cinnabarclone but didn\'t provide '
                     'a git repository url to fetch from.')
        return False

    parsed_url = urlparse(url)
    if limit_schemes and parsed_url.scheme not in (b'http', b'https', b'git'):
        logging.warn('Server advertizes cinnabarclone but provided a non '
                     'http/https git repository. Skipping.')
        return False
    sys.stderr.write('Fetching cinnabar metadata from %s\n' % os.fsdecode(url))
    sys.stderr.flush()
    return store.merge(url, repo.url(), branch)


def getbundle(repo, store, heads, branch_names):
    common = findcommon(repo, store, store.heads(branch_names))
    logging.info('common: %s', common)
    got_partial = False
    if not common:
        if not store._has_metadata:
            manifest = Git.config('cinnabar.clone', remote=repo.remote)
            limit_schemes = False
            if manifest is None and repo.capable(b'cinnabarclone'):
                # If no cinnabar.clone config was given, but a
                # cinnabar.clonebundle config was, act as if an empty
                # cinnabar.clone config had been given, and proceed with
                # the mercurial clonebundle.
                if not Git.config('cinnabar.clonebundle',
                                  remote=repo.remote):
                    manifest = repo._call(b'cinnabarclone')
                    limit_schemes = True
            if manifest:
                got_partial = do_cinnabarclone(repo, manifest, store,
                                               limit_schemes)
                if not got_partial:
                    if check_enabled('cinnabarclone'):
                        raise Exception('cinnabarclone failed.')
                    logging.warn('Falling back to normal clone.')
        if not got_partial and repo.capable(b'clonebundles'):
            got_partial = bool(get_store_clonebundle(repo))
            if not got_partial and check_enabled('clonebundles'):
                raise Exception('clonebundles failed.')
    if got_partial:
        # Eliminate the heads that we got from the clonebundle or
        # cinnabarclone.
        heads = [h for h in heads if not store.changeset_ref(h)]
        if not heads:
            return
        common = findcommon(repo, store, store.heads(branch_names))
        logging.info('common: %s', common)

    kwargs = {}
    if repo.capable(b'bundle2'):
        bundle2caps = {
            b'HG20': (),
            b'changegroup': (b'01', b'02'),
        }
        kwargs['bundlecaps'] = set((
            b'HG20',
            b'bundle2=%s' % quote_from_bytes(
                encodecaps(bundle2caps)).encode('ascii')))

    repo.get_store_bundle(
        b'bundle', heads=[unhexlify(h) for h in heads],
        common=[unhexlify(h) for h in common], **kwargs)


def push(repo, store, what, repo_heads, repo_branches, dry_run=False):
    def heads():
        for sha1 in store.heads(repo_branches):
            yield b'^%s' % store.changeset_ref(sha1)

    def local_bases():
        h = chain(heads(), (w for w, _, _ in what if w))
        for c, t, p in GitHgHelper.rev_list(b'--topo-order', b'--full-history',
                                            b'--boundary', *h):
            if c[:1] != b'-':
                continue
            if c[1:] == b"shallow":
                raise Exception("Pushing git shallow clones is not supported.")
            yield store.hg_changeset(c[1:])

        for w, _, _ in what:
            if w:
                rev = store.hg_changeset(w)
                if rev:
                    yield rev

    local_bases = set(local_bases())
    pushing_anything = any(src for src, _, _ in what)
    force = all(v for _, _, v in what)
    if pushing_anything and not local_bases and repo_heads:
        fail = True
        if store._has_metadata and force:
            cinnabar_roots = [
                unhexlify(store.hg_changeset(c))
                for c, _, _ in GitHgHelper.rev_list(
                    b'--topo-order', b'--full-history', b'--boundary',
                    b'--max-parents=0', b'refs/cinnabar/metadata^')
            ]
            if any(repo.known(cinnabar_roots)):
                fail = False
        if fail:
            raise Exception(
                'Cannot push to this remote without pulling/updating first.')
    common = findcommon(repo, store, local_bases)
    logging.info('common: %s', common)

    def revs():
        for sha1 in common:
            yield b'^%s' % store.changeset_ref(sha1)

    revs = chain(revs(), (w for w, _, _ in what if w))
    push_commits = list((c, p) for c, t, p in GitHgHelper.rev_list(
        b'--topo-order', b'--full-history', b'--parents', b'--reverse', *revs))

    pushed = False
    if push_commits:
        has_root = any(not p for (c, p) in push_commits)
        if has_root and repo_heads:
            if not force:
                raise Exception('Cannot push a new root')
            else:
                logging.warn('Pushing a new root')
        if force:
            repo_heads = [b'force']
        else:
            if not repo_heads:
                repo_heads = [NULL_NODE_ID]
            repo_heads = [unhexlify(h) for h in repo_heads]
    if push_commits and not dry_run:
        b2caps = repo.capable(b'bundle2') or {}
        if b2caps:
            b2caps = decodecaps(unquote_to_bytes(b2caps))
        logging.getLogger('bundle2').debug('%r', b2caps)
        if b2caps:
            b2caps[b'replycaps'] = encodecaps({b'error': [b'abort']})
        cg = create_bundle(store, push_commits, b2caps)
        reply = repo.unbundle(cg, repo_heads, b'')
        if isinstance(reply, unbundle20):
            parts = iter(reply.iterparts())
            for part in parts:
                logging.getLogger('bundle2').debug('part: %s', part.type)
                logging.getLogger('bundle2').debug('params: %r', part.params)
                if part.type == b'output':
                    sys.stderr.write(os.fsdecode(part.read()))
                elif part.type == b'reply:changegroup':
                    # TODO: should check params['in-reply-to']
                    reply = int(part.params[b'return'])
                elif part.type == b'error:abort':
                    message = part.params[b'message'].decode('utf-8')
                    hint = part.params.get(b'hint')
                    if hint:
                        message += '\n\n' + hint.decode('utf-8')
                    raise Exception(message)
                else:
                    logging.getLogger('bundle2').warning(
                        'ignoring bundle2 part: %s', part.type)
        pushed = reply != 0
    return gitdag(push_commits) if pushed or dry_run else ()


def munge_url(url):
    parsed_url = urlparse(url)
    if not parsed_url.scheme:
        # For urls without a scheme, try again with a normalized url with
        # no double-slashes.
        parsed_url = urlparse(re.sub(b'//+', b'/', url))
    # On Windows, assume that a one-letter scheme and no host means we
    # originally had something like c:/foo.
    if not parsed_url.scheme or (
            sys.platform == 'win32' and not parsed_url.netloc and
            len(parsed_url.scheme) == 1):
        if parsed_url.scheme:
            path = b'%s:%s' % (parsed_url.scheme, parsed_url.path)
        else:
            path = parsed_url.path
        return ParseResult(
            b'file',
            parsed_url.netloc,
            path,
            parsed_url.params,
            parsed_url.query,
            parsed_url.fragment)

    if parsed_url.scheme != b'hg':
        return parsed_url

    proto = b'https'
    host = parsed_url.netloc
    if b':' in host:
        host, port = host.rsplit(b':', 1)
        if b'.' in port:
            port, proto = port.split(b'.', 1)
        if not port.isdigit():
            proto = port
            port = None
        if port:
            host = host + b':' + port
    return ParseResult(proto, host, parsed_url.path, parsed_url.params,
                       parsed_url.query, parsed_url.fragment)


class Remote(object):
    def __init__(self, remote, url):
        if remote.startswith((b'hg::', b'hg://')):
            self.name = None
        else:
            self.name = remote
        self.parsed_url = munge_url(url)
        self.url = urlunparse(self.parsed_url)
        self.git_url = url if url.startswith(b'hg://') else b'hg::%s' % url


def get_repo(remote):
    repo = _get_repo(remote)
    repo.remote = remote.name
    return repo


def _get_repo(remote):
    HgRepoHelper.connect(remote.url)
    return HelperRepo(HgRepoHelper, remote.url)<|MERGE_RESOLUTION|>--- conflicted
+++ resolved
@@ -298,13 +298,8 @@
     def unbundle(self, cg, heads, *args, **kwargs):
         data = self._helper.unbundle(cg, (hexlify(h) if h != b'force' else h
                                           for h in heads))
-<<<<<<< HEAD
-        if isinstance(data, str) and data.startswith(b'HG20'):
+        if isinstance(data, bytes) and data.startswith(b'HG20'):
             data = unbundle20(BytesIO(data[4:]))
-=======
-        if isinstance(data, bytes) and data.startswith(b'HG20'):
-            data = unbundle20(self.ui, BytesIO(data[4:]))
->>>>>>> c888210c
         return data
 
 
