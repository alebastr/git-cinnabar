--- conflicted
+++ resolved
@@ -43,12 +43,8 @@
         os.environ['GIT_DIR'] = tmpdir
         os.environ['GIT_CINNABAR_EXPERIMENTS'] = \
             'store' if self.NEW_STORE else ''
-<<<<<<< HEAD
         os.environ['GIT_CONFIG_PARAMETERS'] = "'fastimport.unpacklimit=0'"
-        self.assertEquals(
-=======
-        self.assertEqual(
->>>>>>> e597dcf5
+        self.assertEqual(
             GitHgHelper.supports((b'store', b'new')), self.NEW_STORE)
 
     def tearDown(self):
