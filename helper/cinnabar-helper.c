--- conflicted
+++ resolved
@@ -1415,25 +1415,8 @@
 	struct object_id new_oid;
 };
 
-<<<<<<< HEAD
-static int oid_map_entry_cmp(const void *cmpdata, const void *e1,
-                             const void *e2, const void *keydata)
-=======
-static int old2new_manifest_tree_cmp(const void *cmpdata, const struct hashmap_entry *e1,
-                                     const struct hashmap_entry *e2, const void *keydata)
-{
-	const struct old2new_manifest_tree *entry1 =
-		container_of(e1, const struct old2new_manifest_tree, ent);
-	const struct old2new_manifest_tree *entry2 =
-		container_of(e2, const struct old2new_manifest_tree, ent);
-
-	return memcmp(&entry1->old_tree, &entry2->old_tree,
-	              sizeof(struct old_manifest_tree));
-}
-
 static int oid_map_entry_cmp(const void *cmpdata, const struct hashmap_entry *e1,
                              const struct hashmap_entry *e2, const void *keydata)
->>>>>>> 9b89584e
 {
 	const struct oid_map_entry *entry1 =
 		container_of(e1, const struct oid_map_entry, ent);
@@ -1443,350 +1426,13 @@
 	return oidcmp(&entry1->old_oid, &entry2->old_oid);
 }
 
-<<<<<<< HEAD
-=======
-static void upgrade_manifest_tree_v1(const struct object_id *tree_id,
-                                     const struct object_id *reference,
-                                     struct object_id *result,
-                                     struct hashmap *cache)
-{
-	struct oid_map_entry k, *old2new;
-
-	oidcpy(&k.old_oid, tree_id);
-	hashmap_entry_init(&k.ent, oidhash(&k.old_oid));
-	old2new = hashmap_get_entry(cache, &k, ent, NULL);
-	if (!old2new) {
-		struct strbuf tree_buf = STRBUF_INIT;
-		struct strbuf entry_buf = STRBUF_INIT;
-		struct tree_desc desc;
-		struct manifest_tree_state ref_state = { NULL, };
-		struct name_entry entry;
-		struct tree *tree = parse_tree_indirect(tree_id);
-
-		if (!tree)
-			die("Corrupted metadata");
-
-		init_tree_desc(&desc, tree->buffer, tree->size);
-
-		while (tree_entry(&desc, &entry)) {
-			strbuf_addf(&tree_buf, "%o _%s%c",
-			            entry.mode, entry.path, '\0');
-
-			if (S_ISDIR(entry.mode)) {
-				struct name_entry *ref_entry;
-				struct object_id new_subtree;
-				strbuf_addch(&entry_buf, '_');
-				strbuf_addstr(&entry_buf, entry.path);
-				ref_entry = lazy_tree_entry_by_name(
-					&ref_state, reference, entry_buf.buf);
-				strbuf_reset(&entry_buf);
-				upgrade_manifest_tree_v1(
-					&entry.oid,
-					ref_entry ? &ref_entry->oid : NULL,
-					&new_subtree, cache);
-				strbuf_add(&tree_buf, new_subtree.hash, 20);
-			} else {
-				strbuf_add(&tree_buf, entry.oid.hash, 20);
-			}
-		}
-
-		old2new = xmalloc(sizeof(k));
-		old2new->ent = k.ent;
-		oidcpy(&old2new->old_oid, &k.old_oid);
-		oidcpy(&old2new->new_oid, &k.old_oid);
-		store_git_tree(&tree_buf, reference, &old2new->new_oid);
-		strbuf_release(&tree_buf);
-		strbuf_release(&entry_buf);
-		hashmap_add(cache, &old2new->ent);
-
-		free_tree_buffer(tree);
-		if (ref_state.tree)
-			free_tree_buffer(ref_state.tree);
-	}
-	oidcpy(result, &old2new->new_oid);
-}
-
-static void upgrade_manifest_tree(struct old_manifest_tree *tree,
-                                  const struct object_id *reference,
-                                  struct object_id *result,
-                                  struct hashmap *cache)
-{
-	struct old2new_manifest_tree k, *old2new;
-
-	hashmap_entry_init(&k.ent, memhash(tree, sizeof(*tree)));
-	k.old_tree = *tree;
-	old2new = hashmap_get_entry(cache, &k, ent, NULL);
-	if (!old2new) {
-		struct old_manifest_tree_state state;
-		struct old_manifest_entry entry;
-		struct manifest_tree_state ref_state = { NULL, };
-		struct strbuf tree_buf = STRBUF_INIT;
-		struct strbuf entry_buf = STRBUF_INIT;
-
-		if (old_manifest_tree_state_init(tree, &state, NULL))
-			die("Corrupted metadata");
-
-		while (old_manifest_tree_entry(&state, &entry)) {
-			struct object_id oid;
-			unsigned mode = entry.mode;
-			if (S_ISDIR(mode)) {
-				struct old_manifest_tree subtree;
-				struct name_entry *ref_entry;
-				strbuf_addch(&entry_buf, '_');
-				strbuf_addstr(&entry_buf, entry.path);
-				ref_entry = lazy_tree_entry_by_name(
-					&ref_state, reference, entry_buf.buf);
-				strbuf_reset(&entry_buf);
-				oidcpy(&subtree.git, &entry.other_oid);
-				oidcpy(&subtree.hg, &entry.oid);
-				upgrade_manifest_tree(
-					&subtree,
-					ref_entry ? &ref_entry->oid : NULL,
-					&oid, cache);
-			} else {
-				if (S_ISLNK(mode))
-					mode = S_IFGITLINK;
-				else
-					mode |= S_IFGITLINK;
-				oidcpy(&oid, &entry.oid);
-			}
-			strbuf_addf(&tree_buf, "%o _%s%c", mode, entry.path, '\0');
-			strbuf_add(&tree_buf, oid.hash, 20);
-		}
-
-		old2new = xmalloc(sizeof(k));
-		old2new->ent = k.ent;
-		old2new->old_tree = k.old_tree;
-		store_git_tree(&tree_buf, reference, &old2new->new_tree);
-		strbuf_release(&tree_buf);
-		strbuf_release(&entry_buf);
-		hashmap_add(cache, &old2new->ent);
-
-		free_tree_buffer(state.tree_git);
-		free_tree_buffer(state.tree_hg);
-		if (ref_state.tree)
-			free_tree_buffer(ref_state.tree);
-	}
-	oidcpy(result, &old2new->new_tree);
-}
-
-static void upgrade_manifest(struct commit *commit,
-                             struct track_manifests_upgrade *track)
-{
-	struct object_id new_tree_id;
-	size_t size = 0;
-	unsigned long size_l = 0;
-	struct strbuf new_commit = STRBUF_INIT;
-	const char *buf;
-	char *cursor;
-	struct hg_object_id oid;
-	struct oid_map_entry *entry;
-	struct tree *tree;
-	struct object_id *ref_tree = NULL;
-
-	if (parse_commit(commit))
-		die("Corrupt mercurial metadata");
-
-	tree = get_commit_tree(commit);
-
-	if (parse_tree(tree))
-		die("Corrupt mercurial metadata");
-
-	if (commit->parents) {
-		struct oid_map_entry k;
-		struct commit *p;
-		oidcpy(&k.old_oid, &commit->parents->item->object.oid);
-		hashmap_entry_init(&k.ent, oidhash(&k.old_oid));
-		entry = hashmap_get_entry(&track->commit_cache, &k, ent, NULL);
-		if (!entry)
-			die("Something went wrong");
-		p = lookup_commit(the_repository, &entry->new_oid);
-		if (!p)
-			die("Something went wrong");
-		ref_tree = get_commit_tree_oid(p);
-	}
-
-	if (metadata_flags & UNIFIED_MANIFESTS) {
-		upgrade_manifest_tree_v1(&tree->object.oid, ref_tree,
-		                         &new_tree_id, &track->tree_cache);
-	} else {
-		struct old_manifest_tree manifest_tree;
-		if (get_old_manifest_tree(tree, &manifest_tree, NULL))
-			die("Corrupt mercurial metadata");
-
-		upgrade_manifest_tree(&manifest_tree, ref_tree, &new_tree_id,
-		                      &track->tree_cache);
-	}
-
-	buf = get_commit_buffer(commit, &size_l);
-	size = size_l;
-	strbuf_add(&new_commit, buf, size);
-	unuse_commit_buffer(commit, buf);
-
-	cursor = (char *)find_commit_header(new_commit.buf, "tree", &size);
-	oid_to_hex_r(cursor, &new_tree_id);
-	cursor[40] = '\n';
-
-	cursor = new_commit.buf;
-	while ((cursor = (char *)find_commit_header(cursor, "parent", &size))) {
-		struct oid_map_entry k;
-		if (get_oid_hex(cursor, &k.old_oid))
-			die("Invalid sha1");
-		hashmap_entry_init(&k.ent, oidhash(&k.old_oid));
-		entry = hashmap_get_entry(&track->commit_cache, &k, ent, NULL);
-		if (!entry)
-			die("Something went wrong");
-		oid_to_hex_r(cursor, &entry->new_oid);
-		cursor[40] = '\n';
-		cursor += 41;
-	}
-
-	entry = xmalloc(sizeof(*entry));
-	hashmap_entry_init(&entry->ent, oidhash(&commit->object.oid));
-	oidcpy(&entry->old_oid, &commit->object.oid);
-	store_git_commit(&new_commit, &entry->new_oid);
-	hashmap_add(&track->commit_cache, &entry->ent);
-	oidset_insert(&track->manifests, &entry->new_oid);
-
-	get_manifest_oid(commit, &oid);
-	add_note_hg(&hg2git, &oid, &entry->new_oid, combine_notes_overwrite);
-	add_head(&manifest_heads, &entry->new_oid);
-
-	strbuf_release(&new_commit);
-
-	display_progress(track->progress,
-	                 hashmap_get_size(&track->commit_cache));
-}
-
-static int revs_add_each_head(const struct object_id *oid, void *data)
-{
-	struct rev_info *revs = data;
-
-	add_pending_oid(revs, oid_to_hex(oid), oid, 0);
-
-	return 0;
-}
-
-static struct commit *
-resolve_manifest_for_upgrade(struct commit *commit,
-                             struct track_manifests_upgrade *track)
-{
-	const struct object_id *note;
-	char *buffer;
-	const char *manifest;
-	enum object_type type;
-	unsigned long size;
-	struct hg_object_id manifest_oid;
-	const struct object_id *git_manifest;
-
-	ensure_notes(&git2hg);
-	note = get_note(&git2hg, lookup_replace_object(the_repository, &commit->object.oid));
-	if (!note)
-		goto corrupted;
-
-	buffer = read_object_file(note, &type, &size);
-
-	if (!buffer || type != OBJ_BLOB)
-		goto corrupted;
-
-	manifest = strstr(buffer, "manifest ") + sizeof("manifest");
-	if (get_sha1_hex(manifest, manifest_oid.hash))
-		goto corrupted;
-
-	git_manifest = resolve_hg2git(&manifest_oid, 40);
-	if (!git_manifest)
-		goto corrupted;
-
-	free(buffer);
-
-	if (oidset_contains(&track->manifests, git_manifest))
-		return NULL;
-	return lookup_commit(the_repository, git_manifest);
-
-corrupted:
-	die("Corrupt mercurial metadata");
-}
-
->>>>>>> 9b89584e
 static void do_upgrade(struct string_list *args)
 {
         if (args->nr != 0)
                 die("upgrade takes no arguments");
 
-<<<<<<< HEAD
 	if (!(metadata_flags & (FILES_META | UNIFIED_MANIFESTS_v2))) {
 		die("Unsupported upgrade");
-=======
-	ensure_notes(&hg2git);
-
-	init_revisions(&revs, NULL);
-
-	if (!(metadata_flags & FILES_META)) {
-		struct track_upgrade track = { OIDSET_INIT, NULL };
-		track.progress = start_progress("Upgrading files metadata", 0);
-
-		ensure_heads(&manifest_heads);
-		oid_array_for_each_unique(&manifest_heads, revs_add_each_head,
-		                          &revs);
-
-		if (prepare_revision_walk(&revs))
-			die("revision walk setup failed");
-
-		while ((commit = get_revision(&revs)) != NULL) {
-			struct tree *tree = get_commit_tree(commit);
-			if (parse_tree(tree))
-				die("Corrupt mercurial metadata");
-			struct old_manifest_tree manifest_tree;
-			if (get_old_manifest_tree(tree, &manifest_tree,
-			                          NULL))
-				die("Corrupt mercurial metadata");
-			upgrade_files(&manifest_tree, &track);
-		}
-		stop_progress(&track.progress);
-		oidset_clear(&track.set);
-		reset_revision_walk();
-	}
-
-	if (!(metadata_flags & UNIFIED_MANIFESTS_v2)) {
-		struct track_manifests_upgrade track = { NULL, OIDSET_INIT, };
-		track.progress = start_progress("Upgrading manifests metadata", 0);
-		if (metadata_flags & UNIFIED_MANIFESTS) {
-			hashmap_init(&track.tree_cache, oid_map_entry_cmp, NULL, 0);
-		} else {
-			hashmap_init(&track.tree_cache, old2new_manifest_tree_cmp, NULL, 0);
-		}
-		hashmap_init(&track.commit_cache, oid_map_entry_cmp, NULL, 0);
-
-		reset_heads(&manifest_heads);
-		// Normally, we'd operate on manifest_heads, but some might be
-		// missing for $reasons, and a partial upgrade would leave things
-		// in a very bad shape, so we use changeset_heads instead.
-		ensure_heads(&changeset_heads);
-		oid_array_for_each_unique(&changeset_heads,
-		                          revs_add_each_head, &revs);
-
-		revs.topo_order = 1;
-		revs.limited = 1;
-		revs.sort_order = REV_SORT_IN_GRAPH_ORDER;
-		revs.reverse = 1;
-
-		if (prepare_revision_walk(&revs))
-			die("revision walk setup failed");
-
-		while ((commit = get_revision(&revs)) != NULL) {
-			struct commit *manifest_commit;
-			manifest_commit = resolve_manifest_for_upgrade(commit,
-			                                               &track);
-			if (manifest_commit) {
-				upgrade_manifest(manifest_commit, &track);
-				free_tree_buffer(get_commit_tree(manifest_commit));
-			}
-		}
-		hashmap_free_entries(&track.commit_cache, struct oid_map_entry, ent);
-		hashmap_free_entries(&track.tree_cache, struct oid_map_entry, ent);
-		oidset_clear(&track.manifests);
-		stop_progress(&track.progress);
->>>>>>> 9b89584e
 	}
 
 	write_or_die(1, "ok\n", 3);
@@ -2348,6 +1994,7 @@
 		free_notes(&files_meta);
 
 	oidset_clear(&hg2git_seen);
+
 	hashmap_free_entries(&git_tree_cache, struct oid_map_entry, ent);
 
 	return 0;
