import hashlib
import json
import os
import sys


BASE_DIR = os.path.dirname(__file__)
sys.path.append(BASE_DIR)
sys.path.append(os.path.join(BASE_DIR, '..'))

from distutils.version import StrictVersion
from itertools import chain

import osx  # noqa: F401
from tasks import (
    action,
    parse_version,
    Task,
    TaskEnvironment,
    Tool,
)
from tools import (
    GIT_VERSION,
    MERCURIAL_VERSION,
    ALL_MERCURIAL_VERSIONS,
    SOME_MERCURIAL_VERSIONS,
    Git,
    Helper,
    Hg,
    nproc,
    old_compatible_python,
)
from variables import *  # noqa: F403


def git_rev_parse(committish):
    from cinnabar.git import Git
    from cinnabar.util import one
    return one(Git.iter('rev-parse', committish,
                        cwd=os.path.join(BASE_DIR, '..'))).decode()


UPGRADE_FROM = ()  # ('0.5.0',)


class TestTask(Task):
    coverage = []

    def __init__(self, **kwargs):
        git = kwargs.pop('git', GIT_VERSION)
        hg = kwargs.pop('hg', MERCURIAL_VERSION)
        commit = kwargs.pop('commit', None)
        task_env = kwargs.pop('task_env', 'linux')
        variant = kwargs.pop('variant', None)
        helper = kwargs.pop('helper', None)
        clone = kwargs.pop('clone', TC_COMMIT)
        desc = kwargs.pop('description', None)
        extra_desc = kwargs.pop('extra_desc', None)
        pre_command = kwargs.pop('pre_command', None)
        if helper is None:
            helper = '{}.{}'.format(task_env, variant) if variant else task_env
            helper = Helper.install(helper)
        if variant:
            kwargs.setdefault('env', {})['VARIANT'] = variant
        env = TaskEnvironment.by_name('{}.test'.format(task_env))
        command = []
        if pre_command:
            command.extend(pre_command)
        if hg:
            command.extend(Hg.install('{}.{}'.format(task_env, hg)))
            command.append('hg --version')
            try:
                if StrictVersion(hg) < '3.6':
                    kwargs.setdefault('env', {})['NO_CLONEBUNDLES'] = '1'
            except ValueError:
                # `hg` is a sha1 for trunk, which means it's >= 3.6
                pass
        if git:
            command.extend(Git.install('{}.{}'.format(task_env, git)))
            command.append('git --version')
        command.extend(Task.checkout(commit=commit))
        command.extend(helper)
        if clone:
            command.extend([
                'curl --compressed -L {{{}.artifact}} -o repo/bundle.git'
                .format(Clone.by_name(clone)),
                'git init repo/hg.old.git',
                'git -C repo/hg.old.git fetch ../bundle.git refs/*:refs/*',
                'git -C repo/hg.old.git remote add origin hg::$REPO',
                'git -C repo/hg.old.git symbolic-ref HEAD'
                ' refs/heads/branches/default/tip',
            ])
            kwargs.setdefault('env', {})['REPO'] = REPO
        if variant == 'coverage':
            command = [
                'export GIT_CINNABAR_COVERAGE=1',
                'export COVERAGE_FILE=$PWD/repo/.coverage',
            ] + command

        if 'command' in kwargs:
            kwargs['command'] = command + kwargs['command']
        else:
            if commit:
                # Always use the current CI scripts
                command.append('git -C repo checkout {} CI'.format(TC_COMMIT))
            output_sync = ' --output-sync=target'
            if env.os == 'macos':
                output_sync = ''
            kwargs['command'] = command + [
                'make -C repo -f CI/tests.mk -j$({}){}'
                .format(nproc(env), output_sync),
            ]

        if variant == 'coverage':
            kwargs['command'].extend([
                'shopt -s nullglob',
                'for f in repo/git-core/{{cinnabar,connect,hg}}*.gcda',
                'do mv $f repo/helper',
                'done',
                'cd repo',
                'zip $ARTIFACTS/coverage.zip .coverage'
                ' $(find helper -name "*.gcda")',
                'cd ..',
                'shopt -u nullglob',
            ])
            artifact = kwargs.pop('artifact', None)
            artifacts = kwargs.setdefault('artifacts', [])
            assert not(artifacts and artifact)
            if artifact:
                artifacts.push(artifact)
            artifacts.append('coverage.zip')
            self.coverage.append(self)
        if not desc:
            desc = 'test w/ git-{} hg-{}'.format(
                git, 'r' + hg if len(hg) == 40 else hg)
            if variant and variant != 'coverage':
                desc = ' '.join((desc, variant))
        if extra_desc:
            desc = ' '.join((desc, extra_desc))
        if task_env != 'linux':
            desc = ' '.join((desc, env.os, env.cpu))
        kwargs['description'] = desc
        Task.__init__(self, task_env=env, **kwargs)


class Clone(TestTask, metaclass=Tool):
    PREFIX = "clone"

    def __init__(self, version):
        sha1 = git_rev_parse(version)
        expireIn = '26 weeks'
        if version == TC_COMMIT or len(version) == 40:
            if version == TC_COMMIT:
                download = Helper.install('linux')
            else:
                download = Helper.install('linux.old:{}'.format(version))
            expireIn = '26 weeks'
        elif parse_version(version) > parse_version('0.5.0a'):
            download = ['repo/git-cinnabar download']
        elif parse_version(version) == parse_version('0.4.0'):
            download = ['(cd repo ; ./git-cinnabar download)']
        else:
            download = []
        if (parse_version(version) < parse_version('0.5.0b3') and
                version != TC_COMMIT):
            hg = '4.3.3'
        else:
            hg = MERCURIAL_VERSION
        if REPO == DEFAULT_REPO:
            index = 'bundle.{}'.format(sha1)
        else:
            index = 'bundle.{}.{}'.format(hashlib.sha1(REPO).hexdigest(), sha1)
        TestTask.__init__(
            self,
            hg=hg,
            description='clone w/ {}'.format(version),
            index=index,
            expireIn=expireIn,
            helper=download,
            commit=sha1,
            clone=False,
            command=[
                'PATH=$PWD/repo:$PATH'
                ' git -c fetch.prune=true clone -n hg::$REPO hg.old.git',
                'git -C hg.old.git bundle create $ARTIFACTS/bundle.git --all',
            ],
            artifact='bundle.git',
            env={
                'REPO': REPO,
            },
            priority='high',
        )


@action('decision')
def decision():
    TestTask(
        description='python lint & tests',
        variant='coverage',
        clone=False,
        command=[
            '(cd repo &&'
            ' nosetests --all-modules --with-coverage --cover-tests tests &&'
            ' nosetests3 --all-modules tests)',
            '(cd repo && python -m flake8 --ignore E402,F405'
            ' $(git ls-files \\*\\*.py git-cinnabar git-remote-hg'
            ' | grep -v ^CI/))',
            '(cd repo && flake8 --ignore E402,F405'
            ' $(git ls-files CI/\\*\\*.py)'
            ' $(git grep -l unicode_literals))',
        ],
    )

    for env in ('linux', 'mingw64', 'osx'):
        # Can't spawn osx workers from pull requests.
        if env.startswith('osx') and not TC_IS_PUSH:
            continue

        TestTask(
            task_env=env,
            variant='coverage' if env == 'linux' else None,
        )

        task_env = TaskEnvironment.by_name('{}.test'.format(env))
        Task(
            task_env=task_env,
            description='download helper {} {}'.format(task_env.os,
                                                       task_env.cpu),
            command=list(chain(
                Git.install('{}.{}'.format(env, GIT_VERSION)),
                Hg.install('{}.{}'.format(env, MERCURIAL_VERSION)),
                Task.checkout(),
                [
                    '(cd repo ; ./git-cinnabar download --dev)',
                    'rm -rf repo/.git',
                    '(cd repo ; ./git-cinnabar download --dev)',
                    '(cd repo ; ./git-cinnabar download)',
                ],
            )),
            dependencies=[
                Helper.by_name(env),
            ],
            env={
                'GIT_CINNABAR_EXPERIMENTS': 'python3',
            } if env == 'linux' else {},
        )

    # Because nothing is using the x86 windows helper, we need to manually
    # touch it.
    Helper.by_name('mingw32')
    # Same for arm64 mac
    if TC_IS_PUSH:
        Helper.by_name('arm64-osx')

    for upgrade in UPGRADE_FROM:
        TestTask(
            extra_desc='upgrade-from-{}'.format(upgrade),
            variant='coverage',
            clone=upgrade,
            env={
                'UPGRADE_FROM': upgrade,
            },
            hg='5.4.2',
        )
        TestTask(
            extra_desc='upgrade-from-{}'.format(upgrade),
            clone=upgrade,
            env={
                'GIT_CINNABAR_EXPERIMENTS': 'python3',
                'GIT_CINNABAR_LOG': 'reexec:3',
                'UPGRADE_FROM': upgrade,
            },
            hg='5.4.2.py3',
        )

    for git in ('1.8.5', '2.7.4'):
        TestTask(
            git=git,
            env={'GIT_OLD_VERSION': '1'}
        )

    for hg in SOME_MERCURIAL_VERSIONS:
        if hg != MERCURIAL_VERSION:
            TestTask(hg=hg)

    TestTask(
        task_env='linux',
        variant='asan',
    )
    TestTask(
        task_env='linux',
        variant='asan',
        extra_desc='experiments',
        env={
            'GIT_CINNABAR_EXPERIMENTS': 'true',
        },
    )

    TestTask(
        variant='coverage',
        extra_desc='graft',
        env={
            'GRAFT': '1',
        },
    )

    TestTask(
        variant='old',
        env={
            'GIT_CINNABAR_OLD_HELPER': '1',
        },
        git='2.30.0'
    )

    TestTask(
        variant='old',
        extra_desc='graft',
        env={
            'GIT_CINNABAR_OLD_HELPER': '1',
            'GRAFT': '1',
        },
        git='2.30.0'
    )

    rev = old_compatible_python()

    TestTask(
        commit=rev,
        clone=rev,
        extra_desc='old python',
        env={
            'GIT_CINNABAR_OLD': '1',
        },
        hg='5.4.2',
    )

    TestTask(
        commit=rev,
        clone=rev,
        extra_desc='old python graft',
        env={
            'GIT_CINNABAR_OLD': '1',
            'GRAFT': '1',
        },
        hg='5.4.2',
    )

    TestTask(
        env={
            'GIT_CINNABAR_EXPERIMENTS': 'python3',
        },
        hg='{}.py3'.format(MERCURIAL_VERSION),
    )

    TestTask(
        extra_desc='graft',
        env={
            'GIT_CINNABAR_EXPERIMENTS': 'python3',
            'GRAFT': '1',
        },
        hg='{}.py3'.format(MERCURIAL_VERSION),
    )

    TestTask(
        extra_desc='experiments',
        env={
            'GIT_CINNABAR_EXPERIMENTS': 'true',
        },
    )

    TestTask(
        variant='coverage',
        extra_desc='experiments graft',
        env={
            'GIT_CINNABAR_EXPERIMENTS': 'true',
            'GRAFT': '1',
        },
    )

    TestTask(
        extra_desc='experiments',
        env={
            'GIT_CINNABAR_EXPERIMENTS': 'python3,true',
            'GIT_CINNABAR_LOG': 'reexec:3',
        },
        hg='{}.py3'.format(MERCURIAL_VERSION),
    )

    TestTask(
        extra_desc='experiments graft',
        env={
            'GIT_CINNABAR_EXPERIMENTS': 'python3,true',
            'GIT_CINNABAR_LOG': 'reexec:3',
            'GRAFT': '1',
        },
        hg='{}.py3'.format(MERCURIAL_VERSION),
    )

<<<<<<< HEAD
=======
    for variant in ('coverage', 'old'):
        env = {
            'GIT_CINNABAR_CHECK': 'no-mercurial',
        }
        kwargs = {}
        if variant == 'old':
            env['GIT_CINNABAR_OLD_HELPER'] = '1'
            kwargs['git'] = '2.30.0'
        TestTask(
            variant=variant,
            extra_desc='no-mercurial',
            pre_command=[
                'python -m virtualenv venv',
                '. venv/bin/activate',
            ],
            command=[
                'deactivate',
                # deactivate removes the git directory from $PATH.
                # Also add the virtualenv bin directory to $PATH for mercurial
                # to be found, but at the end for the system python to still
                # be picked.
                'export PATH=$PWD/git/bin:$PATH:$PWD/venv/bin',
                'make -C repo -f CI/tests.mk',
            ],
            env=env,
            **kwargs,
        )

>>>>>>> d05c9855
    for variant in ('coverage', 'asan'):
        TestTask(
            variant=variant,
            extra_desc='cram',
            clone=False,
            command=[
                'repo/git-cinnabar --version',
                'cram --verbose repo/tests',
            ],
            env={
                'GIT_CINNABAR_CHECK': 'no-version-check',
            },
        )

    TestTask(
        extra_desc='cram',
        clone=False,
        command=[
            'repo/git-cinnabar --version',
            'cram --verbose repo/tests',
        ],
        env={
            'GIT_CINNABAR_CHECK': 'no-version-check',
            'GIT_CINNABAR_EXPERIMENTS': 'python3,true',
        },
        hg='{}.py3'.format(MERCURIAL_VERSION),
    )


@action('more-hg-versions',
        title='More hg versions',
        description='Trigger tests against more mercurial versions')
def more_hg_versions():
    for hg in ALL_MERCURIAL_VERSIONS:
        if hg != MERCURIAL_VERSION and hg not in SOME_MERCURIAL_VERSIONS:
            TestTask(hg=hg)


@action('hg-trunk',
        title='Test w/ hg trunk',
        description='Trigger tests against current mercurial trunk')
def hg_trunk():
    import requests
    r = requests.get('https://www.mercurial-scm.org/repo/hg/?cmd=branchmap')
    trunk = None
    for l in r.text.splitlines():
        fields = l.split()
        if fields[0] == 'default':
            trunk = fields[-1]
    if not trunk:
        raise Exception('Cannot find mercurial trunk changeset')
    TestTask(hg=trunk)


def main():
    try:
        func = action.by_name[TC_ACTION or 'decision'].func
    except AttributeError:
        raise Exception('Unsupported action: %s', TC_ACTION or 'decision')

    func()

    merge_coverage = []

    if TestTask.coverage and TC_IS_PUSH and TC_BRANCH:
        download_coverage = [
            'curl -o cov-{{{}.id}}.zip -L {{{}.artifact}}'.format(
                task, task)
            for task in TestTask.coverage
        ]
        task = Helper.by_name('linux.coverage')
        download_coverage.append(
            'curl -o gcno-helper.zip -L {{{}.artifacts[1]}}'.format(task))

        merge_coverage.append(
            '(' + '& '.join(download_coverage) + '& wait)',
        )

        for task in TestTask.coverage:
            merge_coverage.extend([
                'unzip -d cov-{{{}.id}} cov-{{{}.id}}.zip .coverage'.format(
                    task, task),
            ])

        merge_coverage.extend([
            'grcov -s repo -t lcov -o repo/coverage.lcov gcno-helper.zip ' +
            ' '.join(
                'cov-{{{}.id}}.zip'.format(task)
                for task in TestTask.coverage),
            'cd repo',
            'coverage combine --append {}'.format(' '.join(
                '../cov-{{{}.id}}/.coverage'.format(task)
                for task in TestTask.coverage)),
            'cd ..',
        ])

    if merge_coverage:
        Task(
            task_env=TaskEnvironment.by_name('linux.codecov'),
            description='upload coverage',
            scopes=['secrets:get:project/git-cinnabar/codecov'],
            command=list(chain(
                Task.checkout(),
                [
                    'set +x',
                    ('export CODECOV_TOKEN=$(curl -sL '
                     'http://taskcluster/api/secrets/v1/secret/project/git-'
                     'cinnabar/codecov | '
                     'python -c "import json, sys; print(json.load(sys.stdin)'
                     '[\\"secret\\"][\\"token\\"])")'),
                    'set -x',
                ],
                merge_coverage,
                [
                    'cd repo',
                    'codecov --name "taskcluster" --commit {} --branch {}'
                    .format(TC_COMMIT, TC_BRANCH),
                ],
            )),
        )

    for t in Task.by_id.values():
        t.submit()

    if not TC_ACTION and 'TC_GROUP_ID' in os.environ:
        actions = {
            'version': 1,
            'actions': [],
            'variables': {
                'e': dict(TC_DATA, decision_id=''),
                'tasks_for': 'action',
            },
        }
        for name, a in action.by_name.items():
            if name != 'decision':
                actions['actions'].append({
                    'kind': 'task',
                    'name': a.name,
                    'title': a.title,
                    'description': a.description,
                    'context': [],
                    'task': a.task,
                })

        with open('actions.json', 'w') as out:
            out.write(json.dumps(actions, indent=True))


if __name__ == '__main__':
    main()<|MERGE_RESOLUTION|>--- conflicted
+++ resolved
@@ -396,37 +396,6 @@
         hg='{}.py3'.format(MERCURIAL_VERSION),
     )
 
-<<<<<<< HEAD
-=======
-    for variant in ('coverage', 'old'):
-        env = {
-            'GIT_CINNABAR_CHECK': 'no-mercurial',
-        }
-        kwargs = {}
-        if variant == 'old':
-            env['GIT_CINNABAR_OLD_HELPER'] = '1'
-            kwargs['git'] = '2.30.0'
-        TestTask(
-            variant=variant,
-            extra_desc='no-mercurial',
-            pre_command=[
-                'python -m virtualenv venv',
-                '. venv/bin/activate',
-            ],
-            command=[
-                'deactivate',
-                # deactivate removes the git directory from $PATH.
-                # Also add the virtualenv bin directory to $PATH for mercurial
-                # to be found, but at the end for the system python to still
-                # be picked.
-                'export PATH=$PWD/git/bin:$PATH:$PWD/venv/bin',
-                'make -C repo -f CI/tests.mk',
-            ],
-            env=env,
-            **kwargs,
-        )
-
->>>>>>> d05c9855
     for variant in ('coverage', 'asan'):
         TestTask(
             variant=variant,
