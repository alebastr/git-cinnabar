--- conflicted
+++ resolved
@@ -301,56 +301,6 @@
             },
         )
 
-    TestTask(
-<<<<<<< HEAD
-        env={
-            'GIT_CINNABAR_EXPERIMENTS': 'python3',
-        },
-        hg='{}.py3'.format(MERCURIAL_VERSION),
-    )
-=======
-        variant='old',
-        env={
-            'GIT_CINNABAR_OLD_HELPER': '1',
-        },
-        git='2.30.0'
-    )
-
-    TestTask(
-        variant='old',
-        short_desc='graft tests',
-        env={
-            'GIT_CINNABAR_OLD_HELPER': '1',
-            'GRAFT': '1',
-        },
-        git='2.30.0'
-    )
-
-    rev = old_compatible_python()
-
-    TestTask(
-        commit=rev,
-        clone=rev,
-        extra_desc='old python',
-        env={
-            'GIT_CINNABAR_OLD': '1',
-        },
-        hg='5.4.2',
-    )
-
-    TestTask(
-        commit=rev,
-        clone=rev,
-        short_desc='graft tests',
-        extra_desc='old python',
-        env={
-            'GIT_CINNABAR_OLD': '1',
-            'GRAFT': '1',
-        },
-        hg='5.4.2',
-    )
-
-    for env in ('linux', 'mingw64', 'osx'):
         TestTask(
             task_env=env,
             env={
@@ -358,7 +308,6 @@
             },
             hg='{}.py3'.format(MERCURIAL_VERSION),
         )
->>>>>>> ea93db28
 
         TestTask(
             task_env=env,
@@ -370,84 +319,10 @@
             hg='{}.py3'.format(MERCURIAL_VERSION),
         )
 
-<<<<<<< HEAD
     for env, variant in (
         ('linux', 'coverage'),
         ('linux', 'asan'),
         ('osx', None),
-=======
-    TestTask(
-        extra_desc='experiments',
-        env={
-            'GIT_CINNABAR_EXPERIMENTS': 'true',
-        },
-    )
-
-    TestTask(
-        variant='coverage',
-        short_desc='graft tests',
-        extra_desc='experiments',
-        env={
-            'GIT_CINNABAR_EXPERIMENTS': 'true',
-            'GRAFT': '1',
-        },
-    )
-
-    TestTask(
-        extra_desc='experiments',
-        env={
-            'GIT_CINNABAR_EXPERIMENTS': 'python3,true',
-            'GIT_CINNABAR_LOG': 'reexec:3',
-        },
-        hg='{}.py3'.format(MERCURIAL_VERSION),
-    )
-
-    TestTask(
-        short_desc='graft tests',
-        extra_desc='experiments',
-        env={
-            'GIT_CINNABAR_EXPERIMENTS': 'python3,true',
-            'GIT_CINNABAR_LOG': 'reexec:3',
-            'GRAFT': '1',
-        },
-        hg='{}.py3'.format(MERCURIAL_VERSION),
-    )
-
-    for variant in ('coverage', 'old'):
-        env = {
-            'GIT_CINNABAR_CHECK': 'no-mercurial',
-        }
-        kwargs = {}
-        if variant == 'old':
-            env['GIT_CINNABAR_OLD_HELPER'] = '1'
-            kwargs['git'] = '2.30.0'
-        TestTask(
-            variant=variant,
-            extra_desc='no-mercurial',
-            pre_command=[
-                'python2.7 -m virtualenv venv',
-                '. venv/bin/activate',
-            ],
-            command=[
-                'deactivate',
-                # deactivate removes the git directory from $PATH.
-                # Also add the virtualenv bin directory to $PATH for mercurial
-                # to be found, but at the end for the system python to still
-                # be picked.
-                'export PATH=$PWD/git/bin:$PATH:$PWD/venv/bin',
-                'make -C repo -f CI/tests.mk',
-            ],
-            env=env,
-            **kwargs,
-        )
-
-    for env, variant, check in (
-        ('linux', 'coverage', []),
-        ('linux', 'coverage', ['no-mercurial']),
-        ('linux', 'asan', []),
-        ('linux', 'asan', ['no-mercurial']),
-        ('osx', None, []),
->>>>>>> ea93db28
     ):
         # Can't spawn osx workers from pull requests.
         if env.startswith('osx') and not TC_IS_PUSH:
