--- conflicted
+++ resolved
@@ -13,11 +13,7 @@
 
 
 MERCURIAL_VERSION = '5.9.1'
-<<<<<<< HEAD
-GIT_VERSION = '2.34.0'
-=======
 GIT_VERSION = '2.35.1'
->>>>>>> d83fe383
 
 ALL_MERCURIAL_VERSIONS = (
     '1.9.3', '2.0.2', '2.1.2', '2.2.3', '2.3.2', '2.4.2', '2.5.4',
@@ -67,21 +63,14 @@
                 expireIn='26 weeks',
                 command=Task.checkout(
                     'git://git.kernel.org/pub/scm/git/git.git',
-<<<<<<< HEAD
                     'v{}'.format(version),
                     dest='git',
                 ) + Task.checkout() + ([
                     'patch -d git -p1 < repo/CI/git-transport-disconnect.diff',
                 ] if version == GIT_VERSION else []) + [
                     'make -C git -j$({}) install prefix=/ NO_GETTEXT=1'
-                    ' NO_OPENSSL=1 NO_TCLTK=1 DESTDIR=$PWD/git'.format(
-=======
-                    'v{}'.format(version)
-                ) + [
-                    'make -C repo -j$({}) install prefix=/ NO_GETTEXT=1'
                     ' NO_OPENSSL=1 NO_TCLTK=1 NO_UNCOMPRESS2=1'
                     ' DESTDIR=$PWD/git'.format(
->>>>>>> d83fe383
                         nproc(build_image)),
                     'tar -Jcf $ARTIFACTS/git-{}.tar.xz git'
                     .format(version),
